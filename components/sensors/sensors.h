/* sensors.h */
/**
 * @file sensors.h
 * @brief Sensor initialization and data acquisition component.
 *
 * This component initialises sensors and provides a FreeRTOS task
 * to periodically read sensor values and output them via ESP_LOG.
 * Future sensors can be added by extending sensors_init and sensors_task.
 */
#pragma once
#include "freertos/FreeRTOS.h"
#include "freertos/task.h"
#include "esp_log.h"
#include "esp_err.h"
#include "sht31.h"
#include "bme280.h"
#include "i2c.h"
#include "wind_sensor.h"
<<<<<<< HEAD
#include "mpu6050.h"
=======
#include "dfrobot_as3935.h"
>>>>>>> dfff9882

#define BME280_READY_TIMEOUT_MS   1000
#define BME280_POLL_INTERVAL_MS     10

/**
 * @brief Delay between sensor readings in milliseconds.
 */
#define SENSOR_READ_INTERVAL_MS 5000

/**
 * @brief Sensors readings structure
 *
 * Contains all readings acquired by the various sensors.
 */
typedef struct 
{
<<<<<<< HEAD
    bme280_data_t   bme280_readings;
    sht31_data_t    sht31_readings;
    wind_data_t     wind_readings;
    mpu6050_data_t  mpu6050_readings;
    float           light_lux;
=======
    bme280_data_t       bme280_readings;
    sht31_data_t        sht31_readings;
    wind_data_t         wind_readings;
    float               light_lux;
    lightning_data_t    lightning_readings;
    bool                lightning_detected;  // Flag to indicate valid lightning data
>>>>>>> dfff9882
} sensor_readings_t;

/**
 * @brief initialise all configured sensors.
 *
 * This calls underlying driver initializations (e.g., SHT31).
 * Ensure i2c_init() has been called prior to this.
 */
void sensors_init(void *pvParameters);

/**
 * @brief FreeRTOS task for sensor data acquisition.
 *
 * This task reads sensor data at fixed intervals and logs the results.
 * It is the caller's responsibility to create this task from main.
 *
 * @param pvParameters Task parameters (unused, set to NULL).
 */
void sensors_task(void *pvParameters);<|MERGE_RESOLUTION|>--- conflicted
+++ resolved
@@ -16,11 +16,8 @@
 #include "bme280.h"
 #include "i2c.h"
 #include "wind_sensor.h"
-<<<<<<< HEAD
 #include "mpu6050.h"
-=======
 #include "dfrobot_as3935.h"
->>>>>>> dfff9882
 
 #define BME280_READY_TIMEOUT_MS   1000
 #define BME280_POLL_INTERVAL_MS     10
@@ -37,20 +34,17 @@
  */
 typedef struct 
 {
-<<<<<<< HEAD
     bme280_data_t   bme280_readings;
     sht31_data_t    sht31_readings;
     wind_data_t     wind_readings;
     mpu6050_data_t  mpu6050_readings;
     float           light_lux;
-=======
     bme280_data_t       bme280_readings;
     sht31_data_t        sht31_readings;
     wind_data_t         wind_readings;
     float               light_lux;
     lightning_data_t    lightning_readings;
     bool                lightning_detected;  // Flag to indicate valid lightning data
->>>>>>> dfff9882
 } sensor_readings_t;
 
 /**
