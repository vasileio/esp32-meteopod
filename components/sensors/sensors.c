--- conflicted
+++ resolved
@@ -7,11 +7,8 @@
 #include "app_context.h"
 #include "mqtt.h"
 #include "bh1750.h"
-<<<<<<< HEAD
 #include "freertos/FreeRTOS.h"
-=======
 #include "esp_system.h"
->>>>>>> dfff9882
 
 static const char *TAG = "SENSORS";
 
@@ -156,7 +153,6 @@
         ESP_LOGI(TAG, "Light sensor initialised");
         bh1750_set_mode(&ctx->bh1750_sensor, CONTINUOUS_HIGH_RES_MODE);
     }
-<<<<<<< HEAD
 
     /* initialise MPU6050 sensor */
     ret = mpu6050_component_init(pvParameters);
@@ -164,8 +160,8 @@
         ESP_LOGE(TAG, "MPU6050 init failed: %s", esp_err_to_name(ret));
     } else {
         ESP_LOGI(TAG, "MPU6050 initialised");
-=======
-    
+
+
     ret = dfrobot_as3935_init_with_irq(&ctx->as3935_sensor, I2C_PORT, AS3935_I2C_ADDR, GPIO_NUM_4);
     if (ret != ESP_OK) {
         ESP_LOGE(TAG, "Lightning sensor init failed: %s", esp_err_to_name(ret));
@@ -173,7 +169,6 @@
         ESP_LOGI(TAG, "Lightning sensor initialised with IRQ on GPIO4");
         dfrobot_as3935_set_indoor(&ctx->as3935_sensor);
         dfrobot_as3935_set_min_lightning(&ctx->as3935_sensor, 1);
->>>>>>> dfff9882
     }
 
 
@@ -187,11 +182,8 @@
     sht31_data_t            sht31_data;
     wind_data_t             wind_data;
     float                   light_lux;
-<<<<<<< HEAD
     mpu6050_data_t          mpu_data;
-=======
     lightning_data_t        lightning_data = {0};
->>>>>>> dfff9882
     mqtt_queue_item_t       item;
     esp_err_t               err;
 
@@ -287,7 +279,6 @@
             }
     }
 
-<<<<<<< HEAD
         /* Read MPU6050 */
         err = mpu6050_read_all(&ctx->mpu6050_sensor, &mpu_data);
         if (err != ESP_OK) {
@@ -303,7 +294,7 @@
                 ESP_LOGI(TAG, "[MPU6050] Gyro: %.2f, %.2f, %.2f dps", mpu_data.gyro_x, mpu_data.gyro_y, mpu_data.gyro_z);
                 ESP_LOGI(TAG, "[MPU6050] Temp: %.2f °C", mpu_data.temperature);
             }
-=======
+
         bool lightning_detected = false;
         
         // Check for real lightning events
@@ -352,7 +343,6 @@
                 xSemaphoreGive(ctx->sensorDataMutex);
             }
             item.data.sensor.lightning_detected = false;
->>>>>>> dfff9882
         }
 
     /* Enqueue for the MQTT task to format & publish */
