#ifndef APP_CONTEXT_H
#define APP_CONTEXT_H

/* ESP headers */
#include "esp_timer.h"
#include "driver/i2c_master.h"

/* FreeRTOS headers */
#include "freertos/FreeRTOS.h"
#include "freertos/task.h"
#include "freertos/queue.h"
#include "freertos/semphr.h"

/* Sensor headers */
#include "sensors.h"
#include "dfrobot_rainfall_sensor.h"
#include "sht31.h"
#include "bme280.h"
#include "bh1750.h"   
#include "dfrobot_as3935.h"

/* MQTT */
// #include "mqtt.h"
typedef struct esp_mqtt_client* esp_mqtt_client_handle_t;  /**< Forward‐declare the MQTT client handle */



/* Raw MAC is 6 bytes */
#define MAC_RAW_LEN       6
/* 6 bytes × 2 hex digits + NUL */
#define MAC_STR_LEN       (2 * MAC_RAW_LEN + 1)
/* "meteopod/" is 9 chars, plus MAC_STR_LEN */
#define TOPIC_PREFIX_LEN  (9 + MAC_STR_LEN)

#define TOPIC_LEN 64

typedef struct {
    /* Buses & peripherals */
    i2c_master_bus_handle_t     i2c_bus;
    DFRobot_rainfall_sensor_t   rain_sensor;
    sht31_handle_t              sh31_sensor;
    bh1750_handle_t             bh1750_sensor;
<<<<<<< HEAD
    mpu6050_handle_t            mpu6050_sensor;
=======
    dfrobot_as3935_t            as3935_sensor;
>>>>>>> dfff9882

    /* Queues */
    QueueHandle_t               sensorDataQueue;
    QueueHandle_t               commandQueue;
    QueueHandle_t               mqttPublishQueue;

    /* Mutexes */
    SemaphoreHandle_t           sensorDataMutex;

    /* Tasks */
    TaskHandle_t                sensorTaskHandle;
    TaskHandle_t                watchdogTaskHandle;
    TaskHandle_t                blinkTaskHandle;
    TaskHandle_t                monitorTaskHandle;
    TaskHandle_t                mqttTaskHandle;

    /* Readings */
    sensor_readings_t           sensor_readings;

    /* MQTT client */
    esp_mqtt_client_handle_t    mqtt_client;
    EventGroupHandle_t          mqttEventGroup;

    /* Identifiers & topics */
    uint8_t                     device_mac[MAC_RAW_LEN];
    char                        device_mac_str[MAC_STR_LEN];
    char                        topic_prefix[TOPIC_PREFIX_LEN];
    char                        sensor_topic[TOPIC_LEN];
    char                        metrics_topic[TOPIC_LEN];
    char                        ota_topic[TOPIC_LEN];
    char                        ota_cmd_topic[TOPIC_LEN];
    char                        ota_status_topic[TOPIC_LEN];

    /* Per‐sensor subtopics under <prefix>/sensor */
    char                        sensor_bme280_topic[TOPIC_LEN];
    char                        sensor_sht31_topic[TOPIC_LEN];
    char                        sensor_rainfall_topic[TOPIC_LEN];
    char                        sensor_wind_topic[TOPIC_LEN];
    char                        sensor_light_topic[TOPIC_LEN];
<<<<<<< HEAD
    char                        sensor_mpu6050_topic[TOPIC_LEN];
=======
    char                        sensor_lightning_topic[TOPIC_LEN];
>>>>>>> dfff9882
} app_ctx_t;


#endif  // APP_CONTEXT_H<|MERGE_RESOLUTION|>--- conflicted
+++ resolved
@@ -40,11 +40,8 @@
     DFRobot_rainfall_sensor_t   rain_sensor;
     sht31_handle_t              sh31_sensor;
     bh1750_handle_t             bh1750_sensor;
-<<<<<<< HEAD
     mpu6050_handle_t            mpu6050_sensor;
-=======
     dfrobot_as3935_t            as3935_sensor;
->>>>>>> dfff9882
 
     /* Queues */
     QueueHandle_t               sensorDataQueue;
@@ -84,11 +81,8 @@
     char                        sensor_rainfall_topic[TOPIC_LEN];
     char                        sensor_wind_topic[TOPIC_LEN];
     char                        sensor_light_topic[TOPIC_LEN];
-<<<<<<< HEAD
     char                        sensor_mpu6050_topic[TOPIC_LEN];
-=======
     char                        sensor_lightning_topic[TOPIC_LEN];
->>>>>>> dfff9882
 } app_ctx_t;
 
 
